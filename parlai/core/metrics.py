#!/usr/bin/env python3

# Copyright (c) Facebook, Inc. and its affiliates.
# This source code is licensed under the MIT license found in the
# LICENSE file in the root directory of this source tree.
"""
Provides standard metric evaluations for dialog.

Uses locking and shared memory when ``numthreads`` is set to >1 to share metrics between
processes.
"""

import re
from abc import ABC, abstractmethod
from collections import Counter
from numbers import Number
from typing import Union

import torch

from parlai.utils.misc import no_lock, round_sigfigs, warn_once
from parlai.utils.thread import SharedTable
from parlai.utils.typing import TScalar


DEFAULT_METRICS = {'correct', 'bleu-4', 'accuracy', 'f1'}
ROUGE_METRICS = {'rouge-1', 'rouge-2', 'rouge-L'}
BLEU_METRICS = {'bleu-1', 'bleu-2', 'bleu-3'}
ALL_METRICS = DEFAULT_METRICS | ROUGE_METRICS | BLEU_METRICS


try:
    from nltk.translate import bleu_score as nltkbleu
except ImportError:
    # User doesn't have nltk installed, so we can't use it for bleu
    # We'll just turn off things, but we might want to warn the user
    nltkbleu = None

try:
    import rouge
except ImportError:
    # User doesn't have py-rouge installed, so we can't use it.
    # We'll just turn off rouge computations
    rouge = None

re_art = re.compile(r'\b(a|an|the)\b')
re_punc = re.compile(r'[!"#$%&()*+,-./:;<=>?@\[\]\\^`{|}~_\']')


class Metric(ABC):
    """
    Base class for storing metrics.

    Subclasses should define .value().
    """

    @abstractmethod
    def value(self) -> float:
        """
        Return the value of the metric contained by the metric object, usually a scalar.
<<<<<<< HEAD

=======
>>>>>>> 992a5b61
        (For instance, if the metric object is SumMetric, .value() will return the sum
        stored by the object.)
        """
        pass

    def __str__(self) -> str:
        return f'{self.value():.4g}'

    def __repr__(self) -> str:
        return f'{self.__class__} ({self.value():.4g})'

    def as_number(self, obj: TScalar) -> Union[int, float]:
        if isinstance(obj, torch.Tensor):
            obj_as_number: Union[int, float] = obj.item()
        else:
            obj_as_number = obj  # type: ignore
        assert isinstance(obj_as_number, int) or isinstance(obj_as_number, float)
        return obj_as_number

    def as_float(self, obj: Union[int, float, torch.Tensor]) -> float:
        obj_as_number = self.as_number(obj)
        return float(obj_as_number)

    def as_int(self, obj: Union[int, float, torch.Tensor]) -> int:
        obj_as_number = self.as_number(obj)
        if isinstance(obj_as_number, float):
            assert obj_as_number.is_integer()
            return int(obj_as_number)
        else:
            assert isinstance(obj_as_number, int)
            return obj_as_number


class SumMetric(Metric):
    """
    Class that keeps a running sum of some metric.
    """

    def __init__(self, sum_: TScalar):
        self._sum = self.as_float(sum_)

    def __add__(self, other: 'SumMetric') -> 'SumMetric':
        # NOTE: hinting can be cleaned up with "from __future__ import annotations" when
        # we drop Python 3.6
        full_sum: float = self._sum + other._sum
        return SumMetric(sum_=full_sum)

    def value(self) -> float:
        return self._sum


class AverageMetric(Metric):
    """
    Class that keeps a running average of some metric.
    """

    def __init__(self, numer: TScalar, denom: TScalar):
        self._numer = self.as_float(numer)
        self._denom = self.as_int(denom)

    def __add__(self, other: 'AverageMetric') -> 'AverageMetric':
        # NOTE: hinting can be cleaned up with "from __future__ import annotations" when
        # we drop Python 3.6
        full_numer: float = self._numer + other._numer
        full_denom: int = self._denom + other._denom
        return AverageMetric(numer=full_numer, denom=full_denom)

    def value(self) -> float:
        return self._numer / self._denom


def normalize_answer(s):
    """
    Lower text and remove punctuation, articles and extra whitespace.
    """

    def remove_articles(text):
        return re_art.sub(' ', text)

    def white_space_fix(text):
        return ' '.join(text.split())

    def remove_punc(text):
        return re_punc.sub(' ', text)  # convert punctuation to spaces

    def lower(text):
        return text.lower()

    return white_space_fix(remove_articles(remove_punc(lower(s))))


def aggregate_task_reports(reports, tasks, micro=False):
    """
    Aggregate separate task reports into a single report.

    :param reports: list of report dicts from separate tasks
    :param tasks: list of tasks
    :param micro: average per example if True, else average over t

    :return: aggregated report dicts
    """
    if len(reports) == 1:
        # singular task
        return reports[0]
    # multiple tasks, aggregate metrics
    metrics = {}
    exs = {}
    total_report = {'tasks': {}}
    # collect metrics from all reports
    for i, report in enumerate(reports):
        total_report['tasks'][tasks[i]] = report
        for metric, val in report.items():
            if metric == 'exs':
                exs[tasks[i]] = val
            else:
                metrics.setdefault(metric, {})[tasks[i]] = val
    # now aggregate
    total_exs = sum(exs.values())
    total_report['exs'] = total_exs
    for metric, task_vals in metrics.items():
        if all([isinstance(v, Number) for v in task_vals.values()]):
            if micro:
                # average over the number of examples
                vals = [task_vals[task] * exs[task] for task in tasks]
                total_report[metric] = round_sigfigs(sum(vals) / total_exs, 4)
            else:  # macro
                # average over tasks
                vals = task_vals.values()
                total_report[metric] = round_sigfigs(sum(vals) / len(vals), 4)
    # add a warning describing how metrics were averaged across tasks.
    total_report['warning'] = 'metrics are averaged across tasks'
    if micro:
        total_report['warning'] += ' and weighted by the number of examples ' 'per task'
    return total_report


def _exact_match(guess, answers):
    """
    Check if guess is a (normalized) exact match with any answer.
    """
    if guess is None or answers is None:
        return False
    guess = normalize_answer(guess)
    for a in answers:
        if guess == normalize_answer(a):
            return True
    return False


def _prec_recall_f1_score(pred_items, gold_items):
    """
    Compute precision, recall and f1 given a set of gold and prediction items.

    :param pred_items: iterable of predicted values
    :param gold_items: iterable of gold values

    :return: tuple (p, r, f1) for precision, recall, f1
    """
    common = Counter(gold_items) & Counter(pred_items)
    num_same = sum(common.values())
    if num_same == 0:
        return 0, 0, 0
    precision = 1.0 * num_same / len(pred_items)
    recall = 1.0 * num_same / len(gold_items)
    f1 = (2 * precision * recall) / (precision + recall)
    return precision, recall, f1


def _f1_score(guess, answers):
    """
    Return the max F1 score between the guess and *any* answer.
    """
    if guess is None or answers is None:
        return 0
    g_tokens = normalize_answer(guess).split()
    scores = [
        _prec_recall_f1_score(g_tokens, normalize_answer(a).split()) for a in answers
    ]
    return max(f1 for p, r, f1 in scores)


def _bleu(guess, answers, weights=None):
    """
    Compute approximate BLEU score between guess and a set of answers.
    """
    if nltkbleu is None:
        # bleu library not installed, just return a default value
        return None
    # Warning: BLEU calculation *should* include proper tokenization and
    # punctuation etc. We're using the normalize_answer for everything though,
    # so we're over-estimating our BLEU scores.  Also note that NLTK's bleu is
    # going to be slower than fairseq's (which is written in C), but fairseq's
    # requires that everything be in arrays of ints (i.e. as tensors). NLTK's
    # works with strings, which is better suited for this module.
    if weights is None:
        # default bleu-4
        weights = [1 / 4 for _ in range(4)]
    return nltkbleu.sentence_bleu(
        [normalize_answer(a).split(" ") for a in answers],
        normalize_answer(guess).split(" "),
        smoothing_function=nltkbleu.SmoothingFunction(epsilon=1e-12).method1,
        weights=weights,
    )


def _rouge(guess, answers):
    global rouge
    """Compute ROUGE score between guess and *any* answers. Return the best."""
    if rouge is None:
        return None, None, None
    evaluator = rouge.Rouge(metrics=['rouge-n', 'rouge-l'], max_n=2)
    try:
        scores = [
            evaluator.get_scores(normalize_answer(guess), normalize_answer(a))
            for a in answers
        ]
    except LookupError:
        warn_once(
            'ROUGE requires nltk punkt tokenizer. Please run '
            '`python -c "import nltk; nltk.download(\'punkt\')`'
        )
        rouge = None
        return None, None, None

    scores_rouge1 = [score['rouge-1']['r'] for score in scores]
    scores_rouge2 = [score['rouge-2']['r'] for score in scores]
    scores_rougeL = [score['rouge-l']['r'] for score in scores]
    return max(scores_rouge1), max(scores_rouge2), max(scores_rougeL)


def aggregate_metrics(reporters):
    """
    Aggregate metrics from multiple reports.
    """
    # reporters is a list of teachers or worlds
    m = {}
    m['tasks'] = {}
    sums = {}
    num_tasks = 0
    total = 0
    for i in range(len(reporters)):
        task_id = reporters[i].getID()
        task_report = reporters[i].report()
        for each_metric, value in task_report.items():
            if isinstance(value, float):
                sums[each_metric] = 0.0
                m[each_metric] = 0.0
            elif isinstance(value, Number):
                sums[each_metric] = 0
                m[each_metric] = 0

    for i in range(len(reporters)):
        task_id = reporters[i].getID()
        task_report = reporters[i].report()
        while task_id in m['tasks']:
            # prevent name clobbering if using multiple tasks with same ID
            task_id += '_'
        m['tasks'][task_id] = task_report
        total += task_report['exs']
        found_any = False
        for k in sums.keys():
            if k in task_report:
                sums[k] += task_report[k]
                found_any = True
        if found_any:
            num_tasks += 1
    m['exs'] = total
    m['accuracy'] = 0
    if num_tasks > 0:
        for k in sums.keys():
            m[k] = round_sigfigs(sums[k] / num_tasks, 4)
    return m


class Metrics(object):
    """
    Class that maintains evaluation metrics over dialog.
    """

    def __init__(self, opt):
        self.metrics = {}
        self.metrics['cnt'] = 0
        self.metrics_list = set()
        optional_metrics_list = []
        metrics_arg = opt.get('metrics', 'default')
        if metrics_arg == 'default':
            optional_metrics_list = DEFAULT_METRICS
        elif metrics_arg == 'all':
            optional_metrics_list = ALL_METRICS
        else:
            optional_metrics_list = set(metrics_arg.split(','))
            optional_metrics_list.add('correct')
        for each_m in optional_metrics_list:
            if each_m.startswith('rouge'):
                if rouge is not None:
                    # only compute rouge if rouge is available
                    self.metrics_list.add(each_m)
            elif each_m == 'bleu' and nltkbleu is None:
                # only compute bleu if bleu is available
                pass
            else:
                self.metrics_list.add(each_m)
        self._print_metrics_list = (
            self.metrics_list
            if 'rouge' not in self.metrics_list
            else self.metrics_list | ROUGE_METRICS
        )
        for k in self._print_metrics_list:
            self.metrics[k] = 0.0
            self.metrics[k + '_cnt'] = 0
        self.eval_pr = [1, 5, 10, 100]
        for k in self.eval_pr:
            self.metrics['hits@' + str(k)] = 0
        self.metrics['hits@_cnt'] = 0
        self.flags = {'has_text_cands': False, 'print_prediction_metrics': False}
        if opt.get('numthreads', 1) > 1:
            self.metrics = SharedTable(self.metrics)
            self.flags = SharedTable(self.flags)

    def __str__(self):
        return str(self.metrics)

    def __repr__(self):
        representation = super().__repr__()
        return representation.replace('>', ': {}>'.format(repr(self.metrics)))

    def _lock(self):
        if hasattr(self.metrics, 'get_lock'):
            # use the shared_table's lock
            return self.metrics.get_lock()
        else:
            # otherwise do nothing
            return no_lock()

    def _update_ranking_metrics(self, observation, labels):
        text_cands = observation.get('text_candidates', None)
        if text_cands is None:
            return
        else:
            # Now loop through text candidates, assuming they are sorted.
            # If any of them is a label then score a point.
            # maintain hits@1, 5, 10, 50, 100,  etc.
            label_set = set(normalize_answer(l) for l in labels)
            cnts = {k: 0 for k in self.eval_pr}
            cnt = 0
            for c in text_cands:
                cnt += 1
                if normalize_answer(c) in label_set:
                    for k in self.eval_pr:
                        if cnt <= k:
                            cnts[k] += 1
            # hits metric is 1 if cnts[k] > 0.
            # (other metrics such as p@k and r@k take
            # the value of cnt into account.)
            with self._lock():
                self.flags['has_text_cands'] = True
                for k in self.eval_pr:
                    if cnts[k] > 0:
                        self.metrics['hits@' + str(k)] += 1
                self.metrics['hits@_cnt'] += 1

    def update(self, observation, labels):
        """
        Update metrics based on an observation and true labels.
        """
        with self._lock():
            self.metrics['cnt'] += 1

        # Exact match metric.
        correct = 0
        prediction = observation.get('text', None)
        if prediction is not None:
            if _exact_match(prediction, labels):
                correct = 1
            with self._lock():
                self.flags['print_prediction_metrics'] = True
                self.metrics['correct'] += correct
                self.metrics['correct_cnt'] += 1

            # F1 and BLEU metrics.
            if 'f1' in self.metrics_list:
                f1 = _f1_score(prediction, labels)
            bleu_scores = {}
            rouge1 = rouge2 = rougeL = None
            if 'bleu-4' in self.metrics_list:
                bleu_scores['bleu-4'] = _bleu(prediction, labels)
            if 'bleu-1' in self.metrics_list:
                for i in range(3):
                    weights = [1 / (i + 1) for _ in range(i + 1)]
                    bleu_scores[f'bleu-{i + 1}'] = _bleu(prediction, labels, weights)
            if 'rouge-L' in self.metrics_list:
                rouge1, rouge2, rougeL = _rouge(prediction, labels)
            with self._lock():
                if 'f1' in self.metrics:
                    self.metrics['f1'] += f1
                    self.metrics['f1_cnt'] += 1
                if 'bleu-4' in self.metrics:
                    self.metrics['bleu-4'] += bleu_scores.pop('bleu-4')
                    self.metrics['bleu-4_cnt'] += 1
                if 'bleu-1' in self.metrics:
                    for b, b_score in bleu_scores.items():
                        self.metrics[b] += b_score
                        self.metrics[f'{b}_cnt'] += 1
                if 'rouge-L' in self.metrics and rouge1 is not None:
                    self.metrics['rouge-1'] += rouge1
                    self.metrics['rouge-1_cnt'] += 1
                    self.metrics['rouge-2'] += rouge2
                    self.metrics['rouge-2_cnt'] += 1
                    self.metrics['rouge-L'] += rougeL
                    self.metrics['rouge-L_cnt'] += 1

        # Ranking metrics.
        self._update_ranking_metrics(observation, labels)

        # User-reported metrics
        if 'metrics' in observation:
            for k, v in observation['metrics'].items():
                if k not in ALL_METRICS and k != 'rouge':
                    if k in self.metrics_list:
                        with self._lock():
                            self.metrics[k] += v
                            self.metrics[k + '_cnt'] += 1
                    else:
                        if type(self.metrics) is SharedTable:
                            # can't share custom metrics during hogwild
                            pass
                        else:
                            # no need to lock because not SharedTable
                            if k not in self.metrics:
                                self.metrics[k] = v
                                self.metrics_list.add(k)
                                self.metrics[k + '_cnt'] = 1.0
                            else:
                                self.metrics[k] += v

        # Return a dict containing the metrics for this specific example.
        # Metrics across all data is stored internally in the class, and
        # can be accessed with the report method.
        loss = {}
        loss['correct'] = correct
        return loss

    def report(self):
        """
        Report the metrics over all data seen so far.
        """
        m = {}
        total = self.metrics['cnt']
        m['exs'] = total
        if total > 0:
            if self.flags['print_prediction_metrics']:
                if 'accuracy' in self.metrics_list:
                    m['accuracy'] = round_sigfigs(
                        self.metrics['correct'] / max(1, self.metrics['correct_cnt']), 4
                    )
                if 'f1' in self.metrics_list:
                    m['f1'] = round_sigfigs(
                        self.metrics['f1'] / max(1, self.metrics['f1_cnt']), 4
                    )
            if self.flags['has_text_cands']:
                for k in self.eval_pr:
                    m['hits@' + str(k)] = round_sigfigs(
                        self.metrics['hits@' + str(k)]
                        / max(1, self.metrics['hits@_cnt']),
                        3,
                    )
            for k in self._print_metrics_list:
                if self.metrics[k + '_cnt'] > 0 and k != 'correct' and k != 'f1':
                    m[k] = round_sigfigs(
                        self.metrics[k] / max(1, self.metrics[k + '_cnt']), 4
                    )
        return m

    def clear(self):
        """
        Clear all the metrics.
        """
        # TODO: rename to reset for consistency with rest of ParlAI
        with self._lock():
            self.metrics['cnt'] = 0
            metrics_list = (
                self.metrics_list
                if 'rouge' not in self.metrics_list
                else self.metrics_list | ROUGE_METRICS
            )
            for k in metrics_list:
                v = self.metrics[k]
                v_typ = type(v)
                if 'Tensor' in str(v_typ):
                    self.metrics[k].zero_()
                if isinstance(v, int):
                    self.metrics[k] = 0
                else:
                    self.metrics[k] = 0.0
                self.metrics[k + '_cnt'] = 0
            for k in self.eval_pr:
                self.metrics['hits@' + str(k)] = 0
            self.metrics['hits@_cnt'] = 0<|MERGE_RESOLUTION|>--- conflicted
+++ resolved
@@ -58,10 +58,7 @@
     def value(self) -> float:
         """
         Return the value of the metric contained by the metric object, usually a scalar.
-<<<<<<< HEAD
-
-=======
->>>>>>> 992a5b61
+        
         (For instance, if the metric object is SumMetric, .value() will return the sum
         stored by the object.)
         """
